--- conflicted
+++ resolved
@@ -259,11 +259,7 @@
    "metadata": {},
    "outputs": [],
    "source": [
-<<<<<<< HEAD
-    "from src.models.trainer import Trainer\n",
-=======
     "from src.models.SPOTrainer import SPOTrainer\n",
->>>>>>> fa00cd8b
     "\n",
     "# Set the number of epochs for training\n",
     "epochs = 5\n",
@@ -285,11 +281,7 @@
    "metadata": {},
    "outputs": [],
    "source": [
-<<<<<<< HEAD
-    "Trainer.vis_learning_curve(\n",
-=======
     "SPOTrainer.vis_learning_curve(\n",
->>>>>>> fa00cd8b
     "    trainer,\n",
     "    train_loss_log,\n",
     "    train_regret_log,\n",
