--- conflicted
+++ resolved
@@ -67,21 +67,12 @@
         )
 
 
-<<<<<<< HEAD
-    def generate(self, 
-                 feats: np.ndarray,
-                 costs: np.ndarray, 
-                 versatile: bool = False,
-                 seed: int = None
-                 ) -> None:
-=======
     def generate(
         self,
         feats: np.ndarray,
         costs: np.ndarray,
         versatile: bool = False,
     ) -> tuple[np.ndarray, np.ndarray, np.ndarray]:
->>>>>>> 0d3f6b58
         """
         Generate adversarial examples for the given dataset.
 
@@ -111,15 +102,7 @@
             f"{self.interdictions.shape[0]} interdictions..."
         )
 
-<<<<<<< HEAD
-        # Set random seed if specified
-        if seed is not None:
-            np.random.seed(seed)
-
-        # Create an array to hold the features for the adversarial examples
-=======
         # Determine sizes
->>>>>>> 0d3f6b58
         n_samples = feats.shape[0]
         m = costs.shape[1]
         num_scenarios = self.interdictions.shape[0] + 1
@@ -148,31 +131,18 @@
                 # Solve the adversarial interdiction problem
                 self.sym_interdictor.opt_model.setObj(cost)
                 sym_intd, _, _ = self.sym_interdictor.benders_decomposition(
-<<<<<<< HEAD
                     interdiction_cost=intd,
-                    versatile=versatile
-=======
-                    interdiction_cost=interdiction,
                     versatile=versatile,
->>>>>>> 0d3f6b58
                 )
 
                 # Create new cost vector by adding the interdiction costs
                 new_cost = cost + sym_intd * intd
 
-<<<<<<< HEAD
-                # Store the new costs
-                store_idx = idx + n_samples * (idx_intd + 1)
-                feats_result[store_idx,:] = feat
-                costs_result[store_idx,:] = new_cost
-                intds_result[store_idx,:] = sym_intd * intd
-=======
                 # Store the new costs and applied interdiction
                 costs_grouped[idx, idx_intd + 1, :] = new_cost
                 interdictions_grouped[idx, idx_intd + 1, :] = (
-                    sym_intd * interdiction
+                    sym_intd * intd
                 )
->>>>>>> 0d3f6b58
 
             # Print progress if versatile
             print_progress(idx, n_samples)
